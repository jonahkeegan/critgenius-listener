--- conflicted
+++ resolved
@@ -91,10 +91,7 @@
 
 // Create logger with file output for production
 const logger = createAssemblyAILogger({
-  fileLogging: {
-    enabled: true,
-    filePath: '/var/log/assemblyai.log',
-  },
+  fileLogging: { enabled: true, filePath: '/var/log/assemblyai.log' },
   defaultTags: {
     service: 'critgenius-listener',
     environment: process.env.NODE_ENV || 'development',
@@ -189,11 +186,7 @@
 // Server-side integration with logging
 const config = loadAssemblyAIConfig();
 const logger = createAssemblyAILogger({
-<<<<<<< HEAD
   fileLogging: { enabled: true, filePath: './logs/transcription.log' },
-=======
-  fileLogging: { enabled: true, filePath: './logs/transcription.log' }
->>>>>>> 10e89411
 });
 ```
 
@@ -205,13 +198,7 @@
 // packages/client/tsconfig.json
 {
   "extends": "../../tsconfig.json",
-<<<<<<< HEAD
   "references": [{ "path": "../shared" }],
-=======
-  "references": [
-    { "path": "../shared" }
-  ],
->>>>>>> 10e89411
   "compilerOptions": {
     "composite": true,
     "jsx": "react-jsx"
@@ -227,11 +214,7 @@
 {
   "scripts": {
     "dev:shared": "cd packages/shared && npm run dev",
-<<<<<<< HEAD
     "dev:client": "cd packages/client && npm run dev",
-=======
-    "dev:client": "cd packages/client && npm run dev", 
->>>>>>> 10e89411
     "dev:server": "cd packages/server && npm run dev",
     "build:all": "pnpm -r run build",
     "test:shared": "cd packages/shared && pnpm test"
@@ -259,7 +242,6 @@
 const gamingConfig = loadAssemblyAIConfig({
   customVocabulary: [
     // Character classes and races
-<<<<<<< HEAD
     'paladin',
     'barbarian',
     'druid',
@@ -294,20 +276,6 @@
   ],
   boostParam: 0.5, // Boost gaming vocabulary recognition
   filterProfanity: false, // Allow colorful gaming language
-=======
-    'paladin', 'barbarian', 'druid', 'warlock', 'tiefling', 'halfling', 'dwarf',
-    // Combat terms
-    'initiative', 'armor class', 'saving throw', 'spell slot', 'cantrip',
-    // Game mechanics  
-    'advantage', 'disadvantage', 'proficiency', 'modifier', 'critical hit',
-    // Common spells
-    'fireball', 'healing word', 'eldritch blast', 'counterspell', 'shield',
-    // Equipment
-    'longsword', 'crossbow', 'studded leather', 'plate armor', 'magical item'
-  ],
-  boostParam: 0.5, // Boost gaming vocabulary recognition
-  filterProfanity: false // Allow colorful gaming language
->>>>>>> 10e89411
 });
 ```
 
@@ -318,38 +286,21 @@
 ```typescript
 // Combat-heavy sessions (fast-paced dialogue)
 const combatConfig = loadAssemblyAIConfig({
-<<<<<<< HEAD
   timeoutMs: 5000, // Faster timeout for rapid exchanges
   retryAttempts: 2, // Fewer retries for real-time feel
   retryDelayMs: 500, // Quick retry for combat flow
   punctuate: true, // Clear dialogue separation
   formatText: true, // Proper sentence formatting
-=======
-  timeoutMs: 5000,       // Faster timeout for rapid exchanges
-  retryAttempts: 2,      // Fewer retries for real-time feel
-  retryDelayMs: 500,     // Quick retry for combat flow
-  punctuate: true,       // Clear dialogue separation
-  formatText: true       // Proper sentence formatting
->>>>>>> 10e89411
 });
 
 // Roleplay-heavy sessions (detailed conversation)
 const roleplayConfig = loadAssemblyAIConfig({
-<<<<<<< HEAD
   timeoutMs: 15000, // Longer timeout for dramatic pauses
   retryAttempts: 5, // More retries for important dialogue
   retryDelayMs: 2000, // Allow for dramatic timing
   speakerLabels: true, // Identify different characters
   punctuate: true, // Preserve dramatic emphasis
   formatText: true, // Clean up for character voices
-=======
-  timeoutMs: 15000,      // Longer timeout for dramatic pauses
-  retryAttempts: 5,      // More retries for important dialogue
-  retryDelayMs: 2000,    // Allow for dramatic timing
-  speakerLabels: true,   // Identify different characters
-  punctuate: true,       // Preserve dramatic emphasis
-  formatText: true       // Clean up for character voices
->>>>>>> 10e89411
 });
 ```
 
@@ -360,7 +311,6 @@
 const createGamingTranscriptionClient = () => {
   const config = loadAssemblyAIConfig({
     customVocabulary: getDnDVocabulary(), // Load from gaming dictionary
-<<<<<<< HEAD
     boostParam: 0.7, // High boost for gaming terms
     filterProfanity: false, // Gaming sessions can be colorful
     speakerLabels: true, // Identify players and DM
@@ -368,15 +318,6 @@
     formatText: true, // Clean transcript output
   });
 
-=======
-    boostParam: 0.7,                      // High boost for gaming terms
-    filterProfanity: false,               // Gaming sessions can be colorful
-    speakerLabels: true,                  // Identify players and DM
-    punctuate: true,                      // Clear dialogue formatting
-    formatText: true                      // Clean transcript output
-  });
-  
->>>>>>> 10e89411
   return new AssemblyAIClient(config);
 };
 ```
@@ -406,11 +347,7 @@
 
 const createMockClient = () => {
   const config = loadAssemblyAIConfig();
-<<<<<<< HEAD
-
-=======
-  
->>>>>>> 10e89411
+
   if (process.env.NODE_ENV === 'development') {
     return {
       connect: async (sessionId: string) => {
@@ -426,17 +363,10 @@
       },
       disconnect: () => {
         console.log('[MOCK] Disconnected from session');
-<<<<<<< HEAD
       },
     };
   }
 
-=======
-      }
-    };
-  }
-  
->>>>>>> 10e89411
   return new AssemblyAIClient(config);
 };
 ```
@@ -450,7 +380,6 @@
     audio: 'mock-combat-audio.wav',
     expectedText: 'I roll for initiative. Natural twenty!',
     speakers: ['player1', 'dm'],
-<<<<<<< HEAD
     duration: 3000,
   },
   roleplayScenario: {
@@ -458,28 +387,14 @@
     expectedText: 'The mysterious hooded figure approaches the tavern',
     speakers: ['dm'],
     duration: 8000,
-=======
-    duration: 3000
-  },
-  roleplayScenario: {
-    audio: 'mock-roleplay-audio.wav', 
-    expectedText: 'The mysterious hooded figure approaches the tavern',
-    speakers: ['dm'],
-    duration: 8000
->>>>>>> 10e89411
   },
   spellcastingScenario: {
     audio: 'mock-spellcasting-audio.wav',
     expectedText: 'I cast fireball at the goblin horde',
     speakers: ['player2'],
     customVocabulary: ['fireball', 'goblin'],
-<<<<<<< HEAD
     duration: 2500,
   },
-=======
-    duration: 2500
-  }
->>>>>>> 10e89411
 });
 ```
 
@@ -492,7 +407,6 @@
     // Test configuration loading
     const config = loadAssemblyAIConfig();
     console.log('✅ Configuration loaded successfully');
-<<<<<<< HEAD
 
     // Test mock client creation
     const client = createMockClient();
@@ -506,21 +420,6 @@
     const isMockMode = process.env.ASSEMBLY_AI_MOCK_MODE === 'true';
     console.log(`✅ Mock mode: ${isMockMode ? 'enabled' : 'disabled'}`);
 
-=======
-    
-    // Test mock client creation
-    const client = createMockClient();
-    console.log('✅ Mock client created successfully');
-    
-    // Test vocabulary loading
-    const vocabulary = getDnDVocabulary();
-    console.log(`✅ Gaming vocabulary loaded: ${vocabulary.length} terms`);
-    
-    // Test environment detection
-    const isMockMode = process.env.ASSEMBLY_AI_MOCK_MODE === 'true';
-    console.log(`✅ Mock mode: ${isMockMode ? 'enabled' : 'disabled'}`);
-    
->>>>>>> 10e89411
     return true;
   } catch (error) {
     console.error('❌ Development setup validation failed:', error);
@@ -529,10 +428,6 @@
 };
 ```
 
-<<<<<<< HEAD
 This configuration system provides flexibility for different deployment scenarios while maintaining
 security and validation standards, with specialized support for D&D gaming sessions and
-comprehensive development workflows.
-=======
-This configuration system provides flexibility for different deployment scenarios while maintaining security and validation standards, with specialized support for D&D gaming sessions and comprehensive development workflows.
->>>>>>> 10e89411
+comprehensive development workflows.