--- conflicted
+++ resolved
@@ -43,16 +43,11 @@
     "@types/express": "^4.17.21",
     "@types/socket.io": "^3.0.2",
     "supertest": "^7.1.4",
-    "typescript": "^5.2.2",
-<<<<<<< HEAD
-    "vite": "^5.4.20",
-    "vitest": "^3.2.4"
-=======
+  "typescript": "^5.2.2",
   "vite": "^5.4.20",
-    "vitest": "^3.2.4",
-    "@playwright/test": "^1.40.0",
-    "playwright": "^1.40.0"
->>>>>>> a9e25252
+  "vitest": "^3.2.4",
+  "@playwright/test": "^1.40.0",
+  "playwright": "^1.40.0"
   },
   "critgenius": {
     "ecosystem": {
