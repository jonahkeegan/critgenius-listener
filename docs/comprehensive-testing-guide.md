# Comprehensive Testing Guide

<<<<<<< HEAD
**Version:** 1.0.0 **Last Updated:** 2025-01-11 **Target Audience:** Expert developers familiar with
=======
**Version:** 1.0.0 **Last Updated:** 2025-10-27 **Target Audience:** Expert developers familiar with
>>>>>>> 13b0cedb
testing concepts but new to CritGenius Listener's testing patterns **Status:** Complete

---

## Table of Contents

1. [Overview & Philosophy](#1-overview--philosophy)
2. [Quick Start Workflows](#2-quick-start-workflows)
3. [Test Infrastructure Deep Dive](#3-test-infrastructure-deep-dive)
4. [Test Utilities Library](#4-test-utilities-library)
5. [Integration Testing Handbook](#5-integration-testing-handbook)
6. [Performance Testing Guide](#6-performance-testing-guide)
7. [Testing Best Practices](#7-testing-best-practices)
8. [Troubleshooting & Common Issues](#8-troubleshooting--common-issues)
9. [Validation & Quality Gates](#9-validation--quality-gates)

---

## 1. Overview & Philosophy

### 1.1 Testing Pyramid for CritGenius Listener

CritGenius Listener follows a pragmatic testing pyramid optimized for real-time audio processing and
transcription workflows:

```
                    ▲
                   ╱ ╲
                  ╱ E2E╲          ~10% - Browser-based microphone access
                 ╱───────╲                Full user journey validation
                ╱         ╲
               ╱Integration╲      ~20% - Socket.IO + AssemblyAI flows
              ╱─────────────╲            Cross-package workflows
             ╱               ╲           Service communication
            ╱      Unit       ╲    ~70% - Business logic
           ╱───────────────────╲         Data transformations
          ╱                     ╲        Pure functions
         ╱_______________________╲       Isolated components
```

**Distribution Rationale:**

- **Unit Tests (70%)**: Fast feedback on business logic, transcript normalization, speaker mapping
  algorithms, and data transformations. These tests use the deterministic runtime from
  `@critgenius/test-utils` to ensure consistent results.

- **Integration Tests (20%)**: Validate real-time communication patterns between client, server, and
  external services. Focus on Socket.IO event flows, AssemblyAI transcript streaming, and
  cross-package orchestration. Mock external services to maintain speed and privacy.

- **E2E Tests (10%)**: Browser-based validation of Web Audio API microphone access, HTTPS
  requirements, and complete user journeys. These are the slowest and most brittle, so we minimize
  them while ensuring critical paths are covered.

### 1.2 Quality Gates and Coverage Requirements

All code must meet the tiered coverage thresholds before merging:

| Metric      | Shared Tier | Client / Server Tier | Workspace / Test-Utils Tier | Enforcement         | Rationale                                     |
| ----------- | ----------- | -------------------- | --------------------------- | ------------------- | --------------------------------------------- |
| Statement   | 75%         | 50%                  | 30%                         | Vitest coverage     | Ensures comprehensive test coverage           |
| Branch      | 75%         | 50%                  | 30%                         | Vitest coverage     | Validates all code paths including edge cases |
| Function    | 75%         | 50%                  | 30%                         | Vitest coverage     | Confirms all functions are tested             |
| Line        | 75%         | 50%                  | 30%                         | Vitest coverage     | Catches untested code                         |
| Performance | <500ms      | <500ms               | <500ms                      | Custom matchers     | Real-time processing requirement              |
| Regression  | <10%        | <10%                 | <10%                        | Baseline comparison | Prevents performance degradation              |

**Enforcement Points:**

1. **Pre-commit**: `pnpm precommit:validate` runs linting, type-checking, and fast unit tests
2. **CI Pipeline**: Full test suite including integration and performance tests
3. **PR Review**: Manual review of test quality and coverage reports

**Recommended Reading:** Pair this guide with `docs/coverage-workflow-guide.md` for daily coverage
routines and `docs/coverage-troubleshooting.md` when coverage thresholds regress.

### 1.3 Test Architecture Diagram

```
┌─────────────────────────────────────────────────────────────────┐
│                     CritGenius Listener                         │
│                        Test Ecosystem                           │
└─────────────────────────────────────────────────────────────────┘
                              │
                              │
        ┌─────────────────────┼─────────────────────┐
        │                     │                     │
        ▼                     ▼                     ▼
┌───────────────┐    ┌───────────────┐    ┌───────────────┐
│   @critgenius │    │   @critgenius │    │   @critgenius │
│     /client   │    │     /server   │    │     /shared   │
│               │    │               │    │               │
│ • Unit tests  │    │ • Unit tests  │    │ • Unit tests  │
│ • Integration │    │ • Integration │    │ • Integration │
│ • E2E (Playwright)│ │ • Perf tests │    │               │
└───────┬───────┘    └───────┬───────┘    └───────┬───────┘
        │                    │                    │
        └────────────────────┼────────────────────┘
                             │
                             ▼
                  ┌────────────────────┐
                  │  @critgenius/      │
                  │   test-utils       │
                  │                    │
                  │ Shared Foundation  │
                  └────────────────────┘
                             │
        ┌────────────────────┼────────────────────┐
        │                    │                    │
        ▼                    ▼                    ▼
┌──────────────┐  ┌──────────────┐  ┌──────────────┐
│   Runtime    │  │ Integration  │  │ Performance  │
│   Harness    │  │   Helpers    │  │   Utilities  │
│              │  │              │  │              │
│ • Fake timers│  │ • Socket.IO  │  │ • Latency    │
│ • Seeded RNG │  │ • AssemblyAI │  │   benchmarks │
│ • UTC clock  │  │ • Lifecycle  │  │ • Regression │
│ • Polyfills  │  │ • Mocks      │  │   detection  │
└──────────────┘  └──────────────┘  └──────────────┘
        │                    │                    │
        └────────────────────┼────────────────────┘
                             │
                             ▼
                  ┌────────────────────┐
                  │  Shared Vitest     │
                  │   Configuration    │
                  │   Factory          │
                  │                    │
                  │ vitest.shared.     │
                  │   config.ts        │
                  └────────────────────┘
```

**Key Architectural Decisions:**

1. **Shared Test Utilities Package**: Centralizes testing infrastructure to ensure consistency and
   reusability across all packages.

2. **Deterministic Runtime**: All tests run with controlled time, random number generation, and
   timezone to eliminate flakiness.

3. **Privacy-First Mocking**: External API calls (AssemblyAI) are always mocked to prevent data
   leakage and ensure fast, deterministic tests.

4. **Monorepo-Aware Configuration**: Path aliases, TypeScript resolution, and coverage thresholds
   are managed centrally but customizable per package.

### 1.4 Real-World Example: Transcript Processing Through All Test Levels

Let's trace how a transcript normalization feature flows through each test level:

**Business Requirement**: Normalize AssemblyAI transcripts to include D&D-specific character mapping
and confidence scoring.

#### Unit Test Layer (packages/shared/src/transcript/normalizer.test.ts)

```typescript
import { describe, it, expect, beforeAll } from 'vitest';
import { installTestRuntime } from '@critgenius/test-utils/runtime';
import { createMockTranscriptSegment } from '@critgenius/test-utils/factories';
import { normalizeTranscript } from './normalizer';

describe('transcript normalizer', () => {
  beforeAll(() => {
    installTestRuntime(); // Deterministic runtime
  });

  it('normalizes AssemblyAI transcript with character mapping', () => {
    // GIVEN: Raw AssemblyAI transcript segment
    const rawSegment = createMockTranscriptSegment({
      text: 'I search for traps in the corridor',
      confidence: 0.95,
      speaker: 'SPEAKER_0',
      words: [
        { text: 'I', start: 1000, end: 1100, confidence: 0.98 },
        { text: 'search', start: 1100, end: 1400, confidence: 0.96 },
        // ... more words
      ],
    });

    const characterMapping = {
      SPEAKER_0: { characterName: 'Elara the Ranger', playerName: 'Alice' },
    };

    // WHEN: Normalizing the transcript
    const normalized = normalizeTranscript(rawSegment, characterMapping);

    // THEN: Output includes character mapping and preserves confidence
    expect(normalized).toEqual({
      sessionId: expect.any(String),
      text: 'I search for traps in the corridor',
      isFinal: true,
      confidence: 0.95,
      speaker: {
        id: 'SPEAKER_0',
        characterName: 'Elara the Ranger',
        playerName: 'Alice',
      },
      words: expect.arrayContaining([
        expect.objectContaining({
          text: 'I',
          start: 1000,
          end: 1100,
          confidence: 0.98,
        }),
      ]),
      timestamp: expect.any(Number),
    });
  });

  it('handles missing character mapping gracefully', () => {
    const rawSegment = createMockTranscriptSegment({
      text: 'Unknown speaker',
      speaker: 'SPEAKER_99',
    });

    const normalized = normalizeTranscript(rawSegment, {});

    expect(normalized.speaker).toEqual({
      id: 'SPEAKER_99',
      characterName: null,
      playerName: null,
    });
  });

  it('filters out low-confidence words', () => {
    const rawSegment = createMockTranscriptSegment({
      text: 'Hello world test',
      words: [
        { text: 'Hello', confidence: 0.95 },
        { text: 'world', confidence: 0.45 }, // Low confidence
        { text: 'test', confidence: 0.92 },
      ],
    });

    const normalized = normalizeTranscript(rawSegment, {});

    expect(normalized.words).toHaveLength(2);
    expect(normalized.words.map(w => w.text)).toEqual(['Hello', 'test']);
  });
});
```

**Unit Test Benefits**: Fast (runs in ~50ms), isolated, tests business logic thoroughly without
external dependencies.

#### Integration Test Layer (packages/server/tests/integration/transcript-streaming.integration.test.ts)

```typescript
import { describe, it, expect, beforeAll, afterAll } from 'vitest';
import {
  IntegrationTestHarness,
  createIntegrationServer,
  createMockAssemblyAIScenario,
  waitForSocketEventWithTimeout,
} from '@critgenius/test-utils/integration';
import { createTestSession } from '@critgenius/test-utils/factories';
import { io as ioClient } from 'socket.io-client';

describe('transcript streaming integration', () => {
  let harness: IntegrationTestHarness;
  let server: ReturnType<typeof createIntegrationServer>;
  let clientSocket: ReturnType<typeof ioClient>;

  beforeAll(async () => {
    // GIVEN: Integration test environment with mocked AssemblyAI
    harness = new IntegrationTestHarness({
      workflowName: 'transcript-streaming',
      preset: 'localDevelopment',
    });

    server = await createIntegrationServer(harness);
    clientSocket = ioClient(`http://localhost:${server.port}`);

    await waitForSocketEventWithTimeout(clientSocket, 'connect', {
      timeoutMs: 2000,
    });
  });

  afterAll(async () => {
    clientSocket.close();
    await harness.teardown();
  });

  it('streams normalized transcripts from AssemblyAI to client', async () => {
    // GIVEN: A D&D session with character mappings
    const session = createTestSession({
      participants: [{ name: 'Alice', characterName: 'Elara the Ranger' }],
    });

    // AND: Mock AssemblyAI scenario with realistic D&D dialogue
    const mockScenario = createMockAssemblyAIScenario({
      events: [
        {
          text: 'I search',
          speaker: 'SPEAKER_0',
          isFinal: false,
          confidence: 0.85,
        },
        {
          text: 'I search for traps',
          speaker: 'SPEAKER_0',
          isFinal: true,
          confidence: 0.95,
        },
      ],
    });

    // WHEN: Client initiates transcription session
    clientSocket.emit('session:start', {
      sessionId: session.id,
      characterMappings: {
        SPEAKER_0: {
          characterName: 'Elara the Ranger',
          playerName: 'Alice',
        },
      },
    });

    // AND: Server receives AssemblyAI events
    await mockScenario.simulateStreamingEvents(server.assemblyAIConnector);

    // THEN: Client receives normalized transcripts with character mapping
    const partialTranscript = await waitForSocketEventWithTimeout(
      clientSocket,
      'transcript:partial',
      { timeoutMs: 3000 }
    );

    expect(partialTranscript).toMatchObject({
      sessionId: session.id,
      text: 'I search',
      isFinal: false,
      confidence: 0.85,
      speaker: {
        id: 'SPEAKER_0',
        characterName: 'Elara the Ranger',
        playerName: 'Alice',
      },
    });

    const finalTranscript = await waitForSocketEventWithTimeout(clientSocket, 'transcript:final', {
      timeoutMs: 3000,
    });

    expect(finalTranscript).toMatchObject({
      sessionId: session.id,
      text: 'I search for traps',
      isFinal: true,
      confidence: 0.95,
      speaker: {
        id: 'SPEAKER_0',
        characterName: 'Elara the Ranger',
        playerName: 'Alice',
      },
    });
  });
});
```

**Integration Test Benefits**: Validates Socket.IO communication, AssemblyAI integration, and
cross-package coordination without hitting real APIs. Runs in ~2-3 seconds.

#### E2E Test Layer (packages/client/tests/e2e/microphone-access.e2e.test.ts)

```typescript
import { test, expect } from '@playwright/test';

test.describe('microphone access in HTTPS context', () => {
  test('grants microphone permission and captures audio', async ({ page, context }) => {
    // GIVEN: Browser with microphone permission granted
    await context.grantPermissions(['microphone']);

    // WHEN: User navigates to audio capture page
    await page.goto('https://localhost:5173/capture');

    // AND: Clicks start recording button
    await page.click('[data-testid="start-recording"]');

    // THEN: Microphone access is granted
    await expect(page.locator('[data-testid="recording-status"]')).toHaveText('Recording...');

    // AND: Audio visualizer shows activity
    await expect(page.locator('[data-testid="audio-visualizer"]')).toBeVisible();

    // AND: Volume meter responds to audio input
    const volumeLevel = await page
      .locator('[data-testid="volume-meter"]')
      .getAttribute('data-volume');

    expect(Number(volumeLevel)).toBeGreaterThan(0);

    // WHEN: User stops recording
    await page.click('[data-testid="stop-recording"]');

    // THEN: Recording stops cleanly
    await expect(page.locator('[data-testid="recording-status"]')).toHaveText('Stopped');
  });
});
```

**E2E Test Benefits**: Validates actual browser behavior, Web Audio API, and HTTPS requirements.
Runs in ~10-15 seconds. Brittle and slow, so reserved for critical user journeys only.

**Summary**: By testing at multiple levels, we ensure the transcript normalization feature works
correctly in isolation (unit), integrates properly with real-time communication (integration), and
functions in the actual browser environment (E2E).

---

## 2. Quick Start Workflows

### 2.1 Writing Your First Unit Test

This workflow guides you through creating a unit test for a new feature. We'll test a speaker
identification algorithm.

#### Workflow Sequence Diagram

```sequenceDiagram
participant Dev as Developer
participant Factory as Data Factory
participant SUT as System Under Test
participant Runtime as Test Runtime
participant Assertions as Vitest Assertions

Dev->>Runtime: installTestRuntime()
Runtime->>Runtime: Configure fake timers, seeded RNG, UTC
Runtime-->>Dev: Deterministic environment ready

Dev->>Factory: createTestAudioChunk()
Factory->>Factory: Generate realistic audio data
Factory-->>Dev: AudioChunk with consistent ID

Dev->>SUT: identifySpeaker(audioChunk)
SUT->>SUT: Analyze audio features
SUT->>SUT: Match against voice profiles
SUT-->>Dev: SpeakerIdentification result

Dev->>Assertions: expect(result).toMatchObject(...)
Assertions->>Assertions: Deep equality check
Assertions-->>Dev: ✓ Test passes

Dev->>Dev: Run coverage report
Dev->>Dev: Verify 90% threshold met
```

#### Step-by-Step Implementation

**Step 1: Create the test file**

```bash
# Unit tests live next to the code they test
touch packages/shared/src/speaker/identifier.test.ts
```

**Step 2: Set up the test structure**

```typescript
import { describe, it, expect, beforeAll } from 'vitest';
import { installTestRuntime } from '@critgenius/test-utils/runtime';
import { createTestAudioChunk, createTestVoiceProfile } from '@critgenius/test-utils/factories';
import { identifySpeaker } from './identifier';

describe('speaker identifier', () => {
  beforeAll(() => {
    // Install deterministic runtime for consistent test results
    installTestRuntime();
  });

  it('identifies known speaker from audio chunk', () => {
    // Test implementation follows...
  });
});
```

**Step 3: Write the test using Given-When-Then pattern**

```typescript
it('identifies known speaker from audio chunk', () => {
  // GIVEN: A known voice profile for a D&D character
  const elaraProfile = createTestVoiceProfile({
    speakerId: 'SPEAKER_0',
    characterName: 'Elara the Ranger',
    playerName: 'Alice',
    features: {
      pitchMean: 220.0,
      pitchStd: 15.5,
      tempo: 4.2,
      energy: 0.75,
    },
  });

  // AND: An audio chunk matching that profile
  const audioChunk = createTestAudioChunk({
    speakerId: 'SPEAKER_0',
    features: {
      pitchMean: 218.5, // Close to profile
      pitchStd: 16.0,
      tempo: 4.3,
      energy: 0.73,
    },
  });

  // WHEN: Identifying the speaker
  const result = identifySpeaker(audioChunk, [elaraProfile]);

  // THEN: Speaker is correctly identified with high confidence
  expect(result).toMatchObject({
    speakerId: 'SPEAKER_0',
    characterName: 'Elara the Ranger',
    playerName: 'Alice',
    confidence: expect.any(Number),
  });

  expect(result.confidence).toBeGreaterThan(0.9);
});
```

**Step 4: Run the test**

```bash
# Run just this test file
pnpm --filter @critgenius/shared test identifier.test.ts

# Run with coverage
pnpm --filter @critgenius/shared test --coverage

# Run in watch mode during development
pnpm --filter @critgenius/shared test --watch identifier.test.ts
```

**Step 5: Verify coverage**

```bash
# Check coverage report
open packages/shared/coverage/index.html

# Or use CLI summary
pnpm --filter @critgenius/shared test --coverage --reporter=text
```

### 2.2 Writing Your First Integration Test

Integration tests validate workflows spanning multiple packages. Here we'll test Socket.IO audio
streaming.

#### Workflow Sequence Diagram

```sequenceDiagram
participant Dev as Developer
participant Harness as IntegrationTestHarness
participant Server as Integration Server
participant Client as Socket.IO Client
participant Mock as Mock Service
participant Cleanup as Cleanup Handler

Dev->>Harness: new IntegrationTestHarness()
Harness->>Harness: Apply environment preset
Harness->>Harness: Register cleanup handlers
Harness-->>Dev: Test environment ready

Dev->>Server: createIntegrationServer(harness)
Server->>Server: Start Express app
Server->>Server: Initialize Socket.IO
Server->>Server: Configure routes
Server-->>Dev: Server running on port

Dev->>Client: createSocketIntegrationContext()
Client->>Server: Connect to server
Server-->>Client: Connection established
Client-->>Dev: Client socket ready

Dev->>Mock: createMockAssemblyAIScenario()
Mock-->>Dev: Mock scenario configured

Dev->>Client: emit('audio:start')
Client->>Server: Audio start event
Server->>Mock: Initialize AssemblyAI stream
Mock-->>Server: Stream ready

Dev->>Mock: simulateStreamingEvents()
Mock->>Server: Send transcript events
Server->>Server: Normalize transcripts
Server->>Client: Emit normalized events
Client-->>Dev: Receive events

Dev->>Dev: Assert on received data
Dev->>Dev: Verify event ordering
Dev->>Dev: Check data integrity

Dev->>Harness: harness.teardown()
Harness->>Server: Stop server
Harness->>Client: Close connections
Harness->>Cleanup: Run cleanup handlers
Cleanup-->>Harness: Cleanup complete
Harness-->>Dev: Test complete
```

#### Step-by-Step Implementation

**Step 1: Create the integration test file**

```bash
# Integration tests live in tests/integration/
mkdir -p packages/server/tests/integration
touch packages/server/tests/integration/audio-streaming.integration.test.ts
```

**Step 2: Set up the integration test structure**

```typescript
import { describe, it, expect, beforeAll, afterAll } from 'vitest';
import {
  IntegrationTestHarness,
  createIntegrationServer,
  createMockAssemblyAIScenario,
  waitForSocketEventWithTimeout,
} from '@critgenius/test-utils/integration';
import { createTestSession } from '@critgenius/test-utils/factories';
import { io as ioClient, Socket } from 'socket.io-client';

describe('audio streaming integration', () => {
  let harness: IntegrationTestHarness;
  let server: ReturnType<typeof createIntegrationServer>;
  let clientSocket: Socket;

  beforeAll(async () => {
    // Create test harness with local development environment
    harness = new IntegrationTestHarness({
      workflowName: 'audio-streaming',
      preset: 'localDevelopment',
    });

    // Start integration server
    server = await createIntegrationServer(harness);

    // Connect client socket
    clientSocket = ioClient(`http://localhost:${server.port}`);

    // Wait for connection
    await waitForSocketEventWithTimeout(clientSocket, 'connect', {
      timeoutMs: 2000,
    });
  });

  afterAll(async () => {
    // Clean up resources
    clientSocket.close();
    await harness.teardown();
  });

  it('streams audio chunks to AssemblyAI and receives transcripts', async () => {
    // Test implementation follows...
  });
});
```

**Step 3: Implement the integration test**

```typescript
it('streams audio chunks to AssemblyAI and receives transcripts', async () => {
  // GIVEN: A D&D session with participants
  const session = createTestSession({
    id: 'session-123',
    participants: [
      { name: 'Alice', characterName: 'Elara the Ranger' },
      { name: 'Bob', characterName: 'Thorin Stonefist' },
    ],
  });

  // AND: Mock AssemblyAI scenario simulating real-time transcription
  const mockScenario = createMockAssemblyAIScenario({
    sessionId: session.id,
    events: [
      {
        text: 'I roll for',
        speaker: 'SPEAKER_0',
        isFinal: false,
        confidence: 0.82,
        timestamp: 1000,
      },
      {
        text: 'I roll for perception',
        speaker: 'SPEAKER_0',
        isFinal: true,
        confidence: 0.94,
        timestamp: 2000,
      },
      {
        text: "That's a natural twenty!",
        speaker: 'SPEAKER_1',
        isFinal: true,
        confidence: 0.97,
        timestamp: 3500,
      },
    ],
  });

  // WHEN: Client starts audio capture session
  clientSocket.emit('session:start', {
    sessionId: session.id,
    characterMappings: {
      SPEAKER_0: { characterName: 'Elara the Ranger', playerName: 'Alice' },
      SPEAKER_1: { characterName: 'Thorin Stonefist', playerName: 'Bob' },
    },
  });

  // AND: Mock AssemblyAI streams transcript events
  await mockScenario.simulateStreamingEvents(server.assemblyAIConnector);

  // THEN: Client receives partial transcript first
  const partial = await waitForSocketEventWithTimeout(clientSocket, 'transcript:partial', {
    timeoutMs: 3000,
    filter: data => data.speaker.id === 'SPEAKER_0',
  });

  expect(partial).toMatchObject({
    sessionId: session.id,
    text: 'I roll for',
    isFinal: false,
    confidence: 0.82,
    speaker: {
      id: 'SPEAKER_0',
      characterName: 'Elara the Ranger',
      playerName: 'Alice',
    },
  });

  // AND: Then receives final transcript
  const final = await waitForSocketEventWithTimeout(clientSocket, 'transcript:final', {
    timeoutMs: 3000,
    filter: data => data.speaker.id === 'SPEAKER_0',
  });

  expect(final).toMatchObject({
    sessionId: session.id,
    text: 'I roll for perception',
    isFinal: true,
    confidence: 0.94,
    speaker: {
      id: 'SPEAKER_0',
      characterName: 'Elara the Ranger',
      playerName: 'Alice',
    },
  });

  // AND: Receives transcript from second speaker
  const speaker2 = await waitForSocketEventWithTimeout(clientSocket, 'transcript:final', {
    timeoutMs: 3000,
    filter: data => data.speaker.id === 'SPEAKER_1',
  });

  expect(speaker2).toMatchObject({
    text: "That's a natural twenty!",
    speaker: {
      characterName: 'Thorin Stonefist',
      playerName: 'Bob',
    },
  });
});
```

**Step 4: Run the integration test**

```bash
# Run all integration tests in server package
pnpm --filter @critgenius/server test:integration

# Run specific integration test file
pnpm --filter @critgenius/server test integration/audio-streaming

# Run with verbose output for debugging
pnpm --filter @critgenius/server test:integration --reporter=verbose
```

**Step 5: Debug integration test failures**

If the test fails, use these debugging strategies:

```typescript
// Add detailed logging
console.log('Server started on port:', server.port);
console.log('Client connected:', clientSocket.connected);

// Inspect received events
clientSocket.on('transcript:partial', data => {
  console.log('Received partial:', JSON.stringify(data, null, 2));
});

// Check server logs
harness.enableDetailedLogging();

// Increase timeout for debugging
const result = await waitForSocketEventWithTimeout(
  clientSocket,
  'transcript:partial',
  { timeoutMs: 30000 } // 30 seconds for debugging
);
```

### 2.3 Running the Test Suite

This workflow shows how to execute tests at different scopes and interpret results.

#### Workflow Sequence Diagram

```sequenceDiagram
participant Dev as Developer
participant CLI as pnpm CLI
participant Vitest as Vitest Runner
participant Workspace as Workspace Orchestrator
participant Packages as Package Tests
participant Coverage as Coverage Reporter

Dev->>CLI: pnpm test
CLI->>Workspace: Execute workspace test script
Workspace->>Workspace: Identify all packages
Workspace->>Packages: Run tests in @critgenius/client
Packages->>Vitest: Execute client tests
Vitest->>Vitest: Apply shared config
Vitest->>Vitest: Run unit tests
Vitest->>Vitest: Run integration tests
Vitest->>Coverage: Collect coverage data
Coverage-->>Vitest: Coverage report

Workspace->>Packages: Run tests in @critgenius/server
Packages->>Vitest: Execute server tests
Vitest->>Vitest: Run unit + integration + perf tests
Vitest->>Coverage: Collect coverage data
Coverage-->>Vitest: Coverage report

Workspace->>Packages: Run tests in @critgenius/shared
Packages->>Vitest: Execute shared tests
Vitest->>Coverage: Collect coverage data
Coverage-->>Vitest: Coverage report

Workspace->>CLI: Aggregate results
CLI->>CLI: Check for failures
CLI->>CLI: Verify coverage thresholds

alt All tests pass
    CLI-->>Dev: ✓ All tests passed
    CLI-->>Dev: Coverage: 92% (meets 90% threshold)
else Tests fail
    CLI-->>Dev: ✗ 3 tests failed
    CLI-->>Dev: View detailed output above
end
```

#### Common Test Commands

```bash
# Run all tests across all packages
pnpm test

# Run tests in specific package
pnpm --filter @critgenius/client test
pnpm --filter @critgenius/server test
pnpm --filter @critgenius/shared test

# Run only unit tests (exclude integration and perf)
pnpm test --exclude='**/*.integration.test.*' --exclude='**/*.perf.test.*'

# Run only integration tests
pnpm test:integration

# Run only performance tests
pnpm test:performance

# Run tests with coverage
pnpm test --coverage

# Run tests in watch mode
pnpm --filter @critgenius/server test --watch

# Run specific test file
pnpm --filter @critgenius/shared test normalizer.test.ts

# Run tests matching pattern
pnpm test --testNamePattern="speaker identifier"

# Run tests with verbose output
pnpm test --reporter=verbose

# Run tests and generate HTML coverage report
pnpm test --coverage --reporter=html
open coverage/index.html
```

#### Interpreting Test Results

**Successful Test Run:**

```
✓ packages/client/src/components/AudioCapture.test.tsx (5 tests) 145ms
✓ packages/server/src/transcript/normalizer.test.ts (8 tests) 52ms
✓ packages/shared/src/speaker/identifier.test.ts (12 tests) 89ms

Test Files  3 passed (3)
     Tests  25 passed (25)
  Start at  08:15:32
  Duration  2.41s (transform 124ms, setup 0ms, collect 892ms, tests 286ms)

 % Coverage report from v8
-----------|-----------|-----------|-----------|-----------
File       | % Stmts   | % Branch  | % Funcs   | % Lines
-----------|-----------|-----------|-----------|-----------
All files  |   92.45   |   91.23   |   93.18   |   92.45
-----------|-----------|-----------|-----------|-----------

✓ All coverage thresholds met
```

**Failed Test Run:**

```
✗ packages/server/src/transcript/normalizer.test.ts (8 tests | 1 failed) 156ms
  ✓ normalizes AssemblyAI transcript with character mapping
  ✓ handles missing character mapping gracefully
  ✗ filters out low-confidence words
    Expected: [{ text: 'Hello' }, { text: 'test' }]
    Received: [{ text: 'Hello' }, { text: 'world' }, { text: 'test' }]
  ✓ preserves timestamp information
  ...

Test Files  1 failed | 2 passed (3)
     Tests  1 failed | 24 passed (25)
  Start at  08:15:32
  Duration  2.63s

FAIL  Tests failed. See above for details.
```

**Coverage Threshold Failure:**

```
ERROR: Coverage for statements (88.45%) does not meet threshold (90%)
ERROR: Coverage for branches (87.23%) does not meet threshold (90%)

Uncovered files:
- packages/server/src/speaker/analyzer.ts (Lines: 45-67, 89-102)
- packages/shared/src/transcript/validator.ts (Lines: 23-34)
```

### 2.4 Common Commands Reference

| Command                     | Purpose                        | When to Use                  |
| --------------------------- | ------------------------------ | ---------------------------- |
| `pnpm test`                 | Run all tests                  | Pre-commit, CI pipeline      |
| `pnpm test --coverage`      | Run tests with coverage        | Before creating PR           |
| `pnpm test --watch`         | Watch mode for TDD             | Active development           |
| `pnpm test:integration`     | Integration tests only         | After server changes         |
| `pnpm test:performance`     | Performance benchmarks         | Performance-critical changes |
| `pnpm run test:e2e`         | Browser E2E suite (headless)   | End-to-end regression pass   |
| `pnpm run test:e2e:headed`  | Browser E2E suite (headed)     | Debugging interactive flows  |
| `pnpm run test:e2e:install` | Install Playwright browsers    | First run or version update  |
| `pnpm run test:e2e:report`  | Open last Playwright report    | Inspecting failures          |
| `pnpm perf:baseline`        | Establish performance baseline | After optimization work      |
| `pnpm perf:compare`         | Compare against baseline       | Before merging perf changes  |
| `pnpm validate:testing`     | Validate test structure        | After refactoring tests      |
| `pnpm precommit:validate`   | Pre-commit checks              | Before committing            |

### 2.5 Browser E2E Workflow

- **Install browsers**: `pnpm run test:e2e:install` downloads the Chromium/Firefox/WebKit builds
  that `packages/client/playwright.config.ts` targets. Re-run after upgrading Playwright.
- **Headless regression**: `pnpm run test:e2e` fans into
  `pnpm --filter @critgenius/client test:browser` so the root orchestrates the client Playwright
  suite without extra setup.
- **Debug modes**: `pnpm run test:e2e:headed` launches visible browsers, while
  `pnpm run test:e2e:ui` opens the Playwright UI runner for selective replays.
- **Report review**: `pnpm run test:e2e:report` serves the latest HTML report, keeping failed trace
  attachments accessible long after the run exits.
- **CI alignment**: The commands are workspace-aware, so CI can invoke them from the repo root with
  consistent tooling versions and without leaking package-specific scripts.

---

## 3. Test Infrastructure Deep Dive

### 3.1 Shared Vitest Configuration Factory

The `vitest.shared.config.ts` file provides a configuration factory that ensures consistency across
all packages while allowing customization.

#### Architecture

```typescript
// vitest.shared.config.ts - Simplified view
export function createVitestConfig(options: CreateVitestConfigOptions): UserConfigExport {
  const {
    packageRoot,
    environment,
    setupFiles = [],
    tsconfigPath,
    testOverrides,
    coverageOverrides,
  } = options;

  return {
    root: normalizePathInput(packageRoot),
    resolve: {
      alias: resolveTsconfigAliases(tsconfigPath), // Auto-sync with tsconfig.json
    },
    test: {
      globals: true,
      environment, // 'node' | 'jsdom'
      setupFiles: normalizedSetupFiles,
      include: DEFAULT_INCLUDE_PATTERNS,
      exclude: DEFAULT_EXCLUDE_PATTERNS,
      coverage: applyCoverageDefaults(packageRoot, coverageOverrides),
      ...testOverrides,
    },
  };
}
```

#### Key Features

**1. Automatic Path Alias Resolution**

The factory reads `compilerOptions.paths` from your `tsconfig.json` and configures Vitest to resolve
the same aliases:

```json
// tsconfig.json
{
  "compilerOptions": {
    "paths": {
      "@critgenius/shared/*": ["../shared/src/*"],
      "@critgenius/test-utils/*": ["../test-utils/src/*"]
    }
  }
}
```

```typescript
// Automatically works in tests
import { createTestSession } from '@critgenius/test-utils/factories';
import { normalizeTranscript } from '@critgenius/shared/transcript';
```

**2. Mandatory Coverage Thresholds**

All packages inherit a 90% coverage requirement for statements, branches, functions, and lines. This
is enforced automatically:

```typescript
// Package-level vitest.config.ts
export default defineConfig(
  assertUsesSharedConfig(
    createVitestConfig({
      packageRoot: __dirname,
      environment: 'node',
      setupFiles: ['./src/test-setup.ts'],
    })
  )
);
```

The `assertUsesSharedConfig` wrapper ensures the factory is used and will throw an error if
bypassed.

**3. Deterministic Setup File Ordering**

Setup files execute in a predictable order:

1. Root common hooks: `tests/setup/common-vitest-hooks.ts`
2. Package-specific setup: `packages/*/src/test-setup.ts`

This ensures consistent test runtime configuration across all packages.

**4. Coverage Customization Per Package**

While 90% is the default, packages can add exclusions or adjust thresholds:

```typescript
export default defineConfig(
  assertUsesSharedConfig(
    createVitestConfig({
      packageRoot: __dirname,
      environment: 'jsdom',
      setupFiles: ['./src/test-setup.ts'],
      coverageOverrides: {
        exclude: [
          '**/legacy/**', // Exclude legacy code
          '**/prototypes/**',
        ],
        thresholds: {
          functions: 85, // Relax function coverage slightly
        },
      },
    })
  )
);
```

### 3.2 Package-Level Configuration Patterns

Each package has its own `vitest.config.ts` that invokes the shared factory:

**Client Package (jsdom environment for React):**

```typescript
// packages/client/vitest.config.ts
import { defineConfig } from 'vitest/config';
import { fileURLToPath } from 'node:url';
import { assertUsesSharedConfig, createVitestConfig } from '../../vitest.shared.config';

const __dirname = fileURLToPath(new URL('.', import.meta.url));

export default defineConfig(
  assertUsesSharedConfig(
    createVitestConfig({
      packageRoot: __dirname,
      environment: 'jsdom', // Browser environment for React
      setupFiles: ['../../tests/setup/common-vitest-hooks.ts', './src/test-setup.ts'],
    })
  )
);
```

**Server Package (node environment):**

```typescript
// packages/server/vitest.config.ts
import { defineConfig } from 'vitest/config';
import { fileURLToPath } from 'node:url';
import { assertUsesSharedConfig, createVitestConfig } from '../../vitest.shared.config';

const __dirname = fileURLToPath(new URL('.', import.meta.url));

export default defineConfig(
  assertUsesSharedConfig(
    createVitestConfig({
      packageRoot: __dirname,
      environment: 'node', // Node.js environment for server
      setupFiles: ['../../tests/setup/common-vitest-hooks.ts', './src/test-setup.ts'],
    })
  )
);
```

### 3.3 Environment Setup and Teardown

The shared setup file `tests/setup/common-vitest-hooks.ts` provides deterministic runtime
configuration:

```typescript
import { beforeEach, afterEach, vi } from 'vitest';

// Set consistent timezone to avoid time-related flakiness
process.env.TZ = 'UTC';

beforeEach(() => {
  // Clear all mocks before each test
  vi.clearAllMocks();

  // Restore all mocks (return to original implementation)
  vi.restoreAllMocks();

  // Reset module registry to ensure clean state
  vi.resetModules();
});

afterEach(() => {
  // Clear all timers to prevent leaks between tests
  vi.clearAllTimers();

  // Reset all mocks after each test
  vi.resetAllMocks();
});
```

Package-specific setup files can add additional configuration:

```typescript
// packages/client/src/test-setup.ts
import '@testing-library/jest-dom'; // DOM matchers
import { installTestRuntime } from '@critgenius/test-utils/runtime';
import { registerMatchers } from '@critgenius/test-utils/matchers';

// Install deterministic runtime globally
installTestRuntime();

// Register custom matchers
registerMatchers();
```

### 3.4 Path Alias Resolution

The factory automatically synchronizes Vitest's path resolution with your `tsconfig.json`:

**How it works:**

1. Reads `compilerOptions.paths` from `tsconfig.json`
2. Resolves each alias to absolute paths
3. Configures Vitest's `resolve.alias` setting
4. Handles `extends` in tsconfig for inheritance

**Debug path resolution:**

```bash
# Enable path resolution debugging
DEBUG_VITEST_ALIASES=true pnpm test
```

This outputs the resolved alias map for troubleshooting.

**Path diagnostics for complex issues:**

```bash
# Enable detailed path diagnostics
DEBUG_VITEST_PATHS=true \
DEBUG_VITEST_PATH_LEVEL=debug \
DEBUG_VITEST_PATH_STACKS=true \
pnpm test
```

> ⚠️ On Windows, never point `DEBUG_VITEST_PATH_OUTPUT` at reserved device names such as `NUL`,
> `CON`, `PRN`, `AUX`, or any `COM1`–`COM9` / `LPT1`–`LPT9` variant. The shared Vitest configuration
> now detects these values, logs a warning, and disables diagnostic file output to prevent
> filesystem errors. Prefer explicit filenames like `diagnostic-output.log` or consult
> `docs/filename-compatibility-troubleshooting.md` for safe alternatives.

---

## 4. Test Utilities Library

The `@critgenius/test-utils` package provides reusable testing infrastructure. This section covers
each module with realistic examples.

### 4.1 Runtime Harness

The runtime harness provides deterministic test execution by controlling time, randomness, and
environment.

#### Installation

```typescript
import { installTestRuntime } from '@critgenius/test-utils/runtime';

describe('my test suite', () => {
  beforeAll(() => {
    installTestRuntime();
  });

  // Tests now run in deterministic environment
});
```

#### What it Does

1. **Fake Timers**: Replaces `setTimeout`, `setInterval`, `Date.now()` with controllable versions
2. **Seeded Random**: Seeds `Math.random()` for consistent random values
3. **UTC Timezone**: Forces `TZ=UTC` to eliminate timezone-dependent failures
4. **Global Polyfills**: Adds missing browser APIs in node environment

#### Realistic Example: Testing Audio Buffer Timestamps

```typescript
import { describe, it, expect, beforeAll, vi } from 'vitest';
import { installTestRuntime } from '@critgenius/test-utils/runtime';
import { processAudioBuffer } from './audio-processor';

describe('audio buffer processor', () => {
  beforeAll(() => {
    installTestRuntime();
  });

  it('assigns consistent timestamps to audio chunks', () => {
    // GIVEN: Current time is controlled
    vi.setSystemTime(new Date('2025-01-11T10:00:00Z'));

    // WHEN: Processing audio buffer
    const chunks = processAudioBuffer(createMockAudioBuffer());

    // THEN: Timestamps are deterministic
    expect(chunks[0].timestamp).toBe(1736589600000); // Always same value
    expect(chunks[1].timestamp).toBe(1736589600100); // 100ms later
  });

  it('handles debounced operations consistently', () => {
    // GIVEN: Debounced function with 500ms delay
    const callback = vi.fn();
    const debounced = debounce(callback, 500);

    // WHEN: Calling multiple times rapidly
    debounced();
    debounced();
    debounced();

    // THEN: Callback not yet called
    expect(callback).not.toHaveBeenCalled();

    // WHEN: Advancing time by 500ms
    vi.advanceTimersByTime(500);

    // THEN: Callback called exactly once
    expect(callback).toHaveBeenCalledOnce();
  });
});
```

### 4.2 Data Factories

Factories generate realistic test data with consistent IDs and structure.

#### Available Factories

```typescript
import {
  createTestSession,
  createTestUser,
  createTestAudioChunk,
  createTestTranscript,
  createTestVoiceProfile,
  createMockTranscriptSegment,
} from '@critgenius/test-utils/factories';
```

#### Realistic Example: D&D Session Testing

```typescript
import { describe, it, expect } from 'vitest';
import { createTestSession, createTestUser } from '@critgenius/test-utils/factories';
import { SessionManager } from './session-manager';

describe('session manager', () => {
  it('creates session with participants and character mappings', () => {
    // GIVEN: D&D session with three players
    const dm = createTestUser({
      name: 'GameMaster',
      role: 'dm',
    });

    const players = [
      createTestUser({ name: 'Alice', characterName: 'Elara the Ranger' }),
      createTestUser({ name: 'Bob', characterName: 'Thorin Stonefist' }),
      createTestUser({ name: 'Carol', characterName: 'Mystara' }),
    ];

    const session = createTestSession({
      id: 'session-dnd-001',
      dm,
      participants: players,
      settings: {
        recordingEnabled: true,
        transcriptionEnabled: true,
        characterMappingEnabled: true,
      },
    });

    // WHEN: Starting the session
    const manager = new SessionManager();
    manager.startSession(session);

    // THEN: All participants are registered with character mappings
    expect(manager.getActiveSession()).toMatchObject({
      id: 'session-dnd-001',
      participants: expect.arrayContaining([
        expect.objectContaining({
          name: 'Alice',
          characterName: 'Elara the Ranger',
        }),
      ]),
      status: 'active',
    });
  });
});
```

### 4.3 Fixture Loader

The fixture system provides cached, type-safe access to test data files.

#### Loading Fixtures

```typescript
import {
  loadTranscriptFixture,
  loadAudioFixture,
  loadJsonFixture,
} from '@critgenius/test-utils/fixtures';

// Load pre-recorded D&D transcript
const transcript = await loadTranscriptFixture('dnd-session-01.json');

// Load audio sample
const audioBuffer = await loadAudioFixture('sample-dialogue.wav');

// Load custom JSON fixture
const config = await loadJsonFixture('test-config.json');
```

#### Realistic Example: Testing Transcript Parser

```typescript
import { describe, it, expect } from 'vitest';
import { loadTranscriptFixture } from '@critgenius/test-utils/fixtures';
import { parseTranscript } from './transcript-parser';

describe('transcript parser', () => {
  it('parses real D&D session transcript with speaker identification', async () => {
    // GIVEN: Actual transcript from recorded D&D session
    const rawTranscript = await loadTranscriptFixture('dnd-session-combat.json');

    // WHEN: Parsing the transcript
    const parsed = parseTranscript(rawTranscript);

    // THEN: Speaker turns are correctly identified
    expect(parsed.turns).toHaveLength(12);
    expect(parsed.turns[0]).toMatchObject({
      speaker: 'SPEAKER_0',
      text: 'I ready my bow and aim at the goblin',
      confidence: expect.any(Number),
    });

    // AND: Combat-specific terminology is preserved
    const combatTerms = ['goblin', 'bow', 'attack', 'damage', 'initiative'];
    const transcriptText = parsed.turns.map(t => t.text).join(' ');

    for (const term of combatTerms) {
      expect(transcriptText.toLowerCase()).toContain(term);
    }
  });
});
```

### 4.4 Async Helpers and Mock Patterns

Utilities for managing asynchronous operations and creating test doubles.

#### Wait For Condition

```typescript
import { waitForCondition } from '@critgenius/test-utils/async';

it('waits for async state change', async () => {
  const session = startSession();

  // Wait up to 3 seconds for session to become active
  await waitForCondition(() => session.status === 'active', { timeoutMs: 3000, intervalMs: 100 });

  expect(session.status).toBe('active');
});
```

#### Create Deferred Promise

```typescript
import { createDeferredPromise } from '@critgenius/test-utils/async';

it('controls promise resolution timing', async () => {
  const { promise, resolve, reject } = createDeferredPromise<string>();

  // Start async operation
  const resultPromise = processWithCallback(async () => {
    return await promise;
  });

  // Control when promise resolves
  resolve('test-result');

  const result = await resultPromise;
  expect(result).toBe('test-result');
});
```

#### Realistic Example: Testing WebSocket Reconnection

```typescript
import { describe, it, expect, vi } from 'vitest';
import { waitForCondition, createDeferredPromise } from '@critgenius/test-utils/async';
import { WebSocketClient } from './websocket-client';

describe('websocket reconnection', () => {
  it('reconnects after connection loss', async () => {
    // GIVEN: WebSocket client with reconnection logic
    const client = new WebSocketClient('ws://localhost:3000');
    const { promise: connectionPromise, resolve: resolveConnection } = createDeferredPromise();

    client.on('connected', resolveConnection);

    // WHEN: Connection is established
    await client.connect();
    await connectionPromise;

    expect(client.isConnected()).toBe(true);

    // AND: Connection is lost
    client.simulateDisconnection();

    expect(client.isConnected()).toBe(false);

    // THEN: Client reconnects automatically within 5 seconds
    await waitForCondition(() => client.isConnected(), { timeoutMs: 5000, intervalMs: 200 });

    expect(client.isConnected()).toBe(true);
    expect(client.getReconnectionAttempts()).toBeGreaterThan(0);
  });
});
```

### 4.5 Custom Matchers

Domain-specific assertions for transcript and audio testing.

#### Available Matchers

```typescript
import { registerMatchers } from '@critgenius/test-utils/matchers';

beforeAll(() => {
  registerMatchers();
});

// Use custom matchers
expect(transcript).toBeValidTranscript();
expect(audioChunk).toBeValidAudioChunk();
expect(session).toBeValidSession();
expect(result).toMatchSpeakerProfile(expectedProfile);
```

#### Realistic Example: Transcript Validation

```typescript
import { describe, it, expect, beforeAll } from 'vitest';
import { registerMatchers } from '@critgenius/test-utils/matchers';
import { normalizeTranscript } from './normalizer';

describe('transcript validation', () => {
  beforeAll(() => {
    registerMatchers();
  });

  it('produces valid transcript with all required fields', () => {
    const raw = createMockTranscriptSegment({
      text: 'I cast fireball at the dragon',
      speaker: 'SPEAKER_0',
      confidence: 0.94,
    });

    const normalized = normalizeTranscript(raw, {});

    // Custom matcher validates all required fields
    expect(normalized).toBeValidTranscript();

    // Equivalent to:
    // - has sessionId (string)
    // - has text (non-empty string)
    // - has isFinal (boolean)
    // - has confidence (0-1 number)
    // - has speaker object with id
    // - has timestamp (number)
  });

  it('matches expected speaker profile', () => {
    const result = identifySpeaker(audioChunk, profiles);

    expect(result).toMatchSpeakerProfile({
      speakerId: 'SPEAKER_0',
      characterName: 'Elara the Ranger',
      confidence: expect.toBeGreaterThan(0.9),
    });
  });
});
```

### 4.6 Resilience Testing Patterns

Test failure scenarios and recovery mechanisms with the resilience scenario builder.

#### Creating Resilience Scenarios

```typescript
import { createResilienceScenarioBuilder } from '@critgenius/test-utils/resilience';

const scenario = createResilienceScenarioBuilder()
  .withLatency({ minMs: 100, maxMs: 500 })
  .withErrorRate(0.1) // 10% error rate
  .withCircuitBreakerTransition({
    from: 'closed',
    to: 'open',
    after: 5,
  })
  .build();
```

#### Realistic Example: Testing Transcript Service Resilience

```typescript
import { describe, it, expect } from 'vitest';
import { createResilienceScenarioBuilder } from '@critgenius/test-utils/resilience';
import { TranscriptService } from './transcript-service';

describe('transcript service resilience', () => {
  it('handles AssemblyAI intermittent failures gracefully', async () => {
    // GIVEN: Scenario with 20% error rate and latency
    const scenario = createResilienceScenarioBuilder()
      .withErrorRate(0.2)
      .withLatency({ minMs: 50, maxMs: 200 })
      .build();

    const service = new TranscriptService();

    // Apply scenario to mock AssemblyAI connector
    const connector = service.getAssemblyAIConnector();
    scenario.applyToConnector(connector);

    // WHEN: Processing 100 transcript requests
    const results = [];
    for (let i = 0; i < 100; i++) {
      try {
        const result = await service.transcribe(createMockAudioChunk());
        results.push({ success: true, result });
      } catch (error) {
        results.push({ success: false, error });
      }
    }

    // THEN: Service handles failures gracefully
    const successful = results.filter(r => r.success).length;
    const failed = results.filter(r => !r.success).length;

    expect(successful).toBeGreaterThan(70); // At least 70% success despite 20% error rate
    expect(failed).toBeLessThan(30);

    // AND: Metrics are recorded
    const metrics = scenario.getMetrics();
    expect(metrics.totalRequests).toBe(100);
    expect(metrics.errors).toBeGreaterThan(0);
    expect(metrics.retriesAttempted).toBeGreaterThan(0);
  });

  it('triggers circuit breaker after threshold failures', async () => {
    // GIVEN: Scenario that transitions circuit breaker to open after 5 failures
    const scenario = createResilienceScenarioBuilder()
      .withErrorRate(1.0) // 100% errors to force circuit breaker
      .withCircuitBreakerTransition({
        from: 'closed',
        to: 'open',
        after: 5,
      })
      .build();

    const service = new TranscriptService();
    scenario.applyToConnector(service.getAssemblyAIConnector());

    // WHEN: Making requests that all fail
    for (let i = 0; i < 10; i++) {
      try {
        await service.transcribe(createMockAudioChunk());
      } catch (error) {
        // Expected failures
      }
    }

    // THEN: Circuit breaker opened after threshold
    const metrics = scenario.getMetrics();
    expect(metrics.circuitBreakerState).toBe('open');
    expect(metrics.circuitBreakerTransitions).toHaveLength(1);
    expect(metrics.circuitBreakerTransitions[0]).toMatchObject({
      from: 'closed',
      to: 'open',
      reason: 'error_threshold_exceeded',
    });
  });
});
```

---

## 5. Integration Testing Handbook

Integration tests validate workflows that span multiple packages and services. This section provides
patterns for common integration scenarios.

### 5.1 Socket.IO Communication Patterns

#### Basic Client-Server Communication

```typescript
import { describe, it, expect, beforeAll, afterAll } from 'vitest';
import {
  IntegrationTestHarness,
  createIntegrationServer,
  waitForSocketEventWithTimeout,
} from '@critgenius/test-utils/integration';
import { io as ioClient } from 'socket.io-client';

describe('socket.io basic communication', () => {
  let harness: IntegrationTestHarness;
  let server: ReturnType<typeof createIntegrationServer>;
  let clientSocket: ReturnType<typeof ioClient>;

  beforeAll(async () => {
    harness = new IntegrationTestHarness({
      workflowName: 'socket-communication',
      preset: 'localDevelopment',
    });

    server = await createIntegrationServer(harness);
    clientSocket = ioClient(`http://localhost:${server.port}`);

    await waitForSocketEventWithTimeout(clientSocket, 'connect', {
      timeoutMs: 2000,
    });
  });

  afterAll(async () => {
    clientSocket.close();
    await harness.teardown();
  });

  it('exchanges messages between client and server', async () => {
    // GIVEN: Client emits message
    const testMessage = {
      type: 'chat',
      content: 'Hello from client',
      timestamp: Date.now(),
    };

    clientSocket.emit('message:send', testMessage);

    // THEN: Server echoes message back
    const received = await waitForSocketEventWithTimeout(clientSocket, 'message:received', {
      timeoutMs: 2000,
    });

    expect(received).toMatchObject({
      type: 'chat',
      content: 'Hello from client',
    });
  });
});
```

#### Room-Based Communication

```typescript
it('broadcasts to room participants only', async () => {
  // GIVEN: Two clients in same room, one outside
  const client1 = ioClient(`http://localhost:${server.port}`);
  const client2 = ioClient(`http://localhost:${server.port}`);
  const outsideClient = ioClient(`http://localhost:${server.port}`);

  await Promise.all([
    waitForSocketEventWithTimeout(client1, 'connect', { timeoutMs: 2000 }),
    waitForSocketEventWithTimeout(client2, 'connect', { timeoutMs: 2000 }),
    waitForSocketEventWithTimeout(outsideClient, 'connect', { timeoutMs: 2000 }),
  ]);

  const roomId = 'dnd-session-123';
  client1.emit('room:join', { roomId });
  client2.emit('room:join', { roomId });

  await Promise.all([
    waitForSocketEventWithTimeout(client1, 'room:joined', { timeoutMs: 2000 }),
    waitForSocketEventWithTimeout(client2, 'room:joined', { timeoutMs: 2000 }),
  ]);

  // WHEN: Client1 broadcasts to room
  client1.emit('room:broadcast', {
    roomId,
    message: 'Initiative roll: 18',
  });

  // THEN: Client2 receives broadcast
  const client2Received = await waitForSocketEventWithTimeout(client2, 'room:message', {
    timeoutMs: 2000,
  });

  expect(client2Received.message).toBe('Initiative roll: 18');

  // AND: Outside client does not receive broadcast
  let outsideReceived = false;
  outsideClient.once('room:message', () => {
    outsideReceived = true;
  });

  await new Promise(resolve => setTimeout(resolve, 1000));
  expect(outsideReceived).toBe(false);

  // Cleanup
  client1.close();
  client2.close();
  outsideClient.close();
});
```

### 5.2 AssemblyAI Mock Scenarios

Mock AssemblyAI interactions to test transcript processing without making real API calls.

#### Creating Mock Scenarios

```typescript
import { createMockAssemblyAIScenario } from '@critgenius/test-utils/integration';

const scenario = createMockAssemblyAIScenario({
  sessionId: 'test-session-123',
  events: [{ text: 'Hello', speaker: 'SPEAKER_0', isFinal: true, confidence: 0.95 }],
});
```

#### Realistic Example: Multi-Speaker D&D Combat

```typescript
it('handles complex multi-speaker combat scenario', async () => {
  const scenario = createMockAssemblyAIScenario({
    sessionId: 'combat-session',
    events: [
      // DM narration
      {
        text: 'Roll for initiative',
        speaker: 'SPEAKER_DM',
        isFinal: true,
        confidence: 0.96,
        timestamp: 0,
      },

      // Player responses
      { text: 'I rolled', speaker: 'SPEAKER_0', isFinal: false, confidence: 0.82, timestamp: 1000 },
      {
        text: 'I rolled eighteen',
        speaker: 'SPEAKER_0',
        isFinal: true,
        confidence: 0.94,
        timestamp: 1500,
      },

      {
        text: 'Natural twenty!',
        speaker: 'SPEAKER_1',
        isFinal: true,
        confidence: 0.98,
        timestamp: 2000,
      },

      // DM response
      {
        text: 'The goblin attacks',
        speaker: 'SPEAKER_DM',
        isFinal: false,
        confidence: 0.85,
        timestamp: 3000,
      },
      {
        text: 'The goblin attacks Elara',
        speaker: 'SPEAKER_DM',
        isFinal: true,
        confidence: 0.92,
        timestamp: 3500,
      },
    ],
  });

  // Simulate events
  await scenario.simulateStreamingEvents(server.assemblyAIConnector);

  // Verify all transcripts received in order
  const transcripts = await collectAllTranscripts(clientSocket, 6);

  expect(transcripts).toHaveLength(6);
  expect(transcripts[0].text).toBe('Roll for initiative');
  expect(transcripts[5].text).toBe('The goblin attacks Elara');
});
```

### 5.3 Cross-Package Audio Capture Workflow

Test the complete audio capture pipeline from client to server to AssemblyAI.

```typescript
describe('end-to-end audio capture workflow', () => {
  it('captures audio, transcribes, and maps to characters', async () => {
    // GIVEN: Complete D&D session setup
    const session = createTestSession({
      participants: [
        { name: 'Alice', characterName: 'Elara', voiceProfile: {...} },
        { name: 'Bob', characterName: 'Thorin', voiceProfile: {...} }
      ]
    });

    // Start session
    clientSocket.emit('session:start', { sessionId: session.id });

    // WHEN: Client streams audio chunks
    const audioChunks = [
      createTestAudioChunk({ speakerId: 'SPEAKER_0', duration: 1000 }),
      createTestAudioChunk({ speakerId: 'SPEAKER_0', duration: 500 }),
      createTestAudioChunk({ speakerId: 'SPEAKER_1', duration: 800 })
    ];

    for (const chunk of audioChunks) {
      clientSocket.emit('audio:chunk', chunk);
    }

    // AND: AssemblyAI processes and returns transcripts
    const mockScenario = createMockAssemblyAIScenario({
      events: [
        { text: 'I search for traps', speaker: 'SPEAKER_0', isFinal: true },
        { text: 'Roll perception', speaker: 'SPEAKER_1', isFinal: true }
      ]
    });

    await mockScenario.simulateStreamingEvents(server.assemblyAIConnector);

    // THEN: Transcripts mapped to characters
    const transcript1 = await waitForSocketEventWithTimeout(
      clientSocket,
      'transcript:final',
      { timeoutMs: 3000, filter: (t) => t.speaker.id === 'SPEAKER_0' }
    );

    expect(transcript1).toMatchObject({
      text: 'I search for traps',
      speaker: {
        id: 'SPEAKER_0',
        characterName: 'Elara',
        playerName: 'Alice'
      }
    });
  });
});
```

### 5.4 Environment-Aware Test Execution

Use environment helpers to skip or modify tests based on execution context.

```typescript
import {
  environmentAwareDescribe,
  environmentAwareTest,
  describeIf,
} from '@critgenius/test-utils/integration';

// Skip in CI environment
environmentAwareDescribe('local-only integration tests', { requireLocal: true }, () => {
  environmentAwareTest('uses local database', { requireLocal: true }, async () => {
    // Test implementation
  });
});

// Only run in CI
describeIf(process.env.CI === 'true', 'CI-specific tests', () => {
  it('validates production-like setup', async () => {
    // Test implementation
  });
});
```

---

## 6. Performance Testing Guide

Performance testing ensures the system meets sub-500ms latency requirements for real-time
processing.

### 6.1 Performance Testing Overview

CritGenius Listener uses a dedicated performance testing infrastructure with:

- Latency benchmarking helpers
- Baseline management
- Regression detection
- Workload scenarios

**Key Files:**

- `vitest.performance.config.ts` - Dedicated performance test configuration
- `.performance-baselines/baseline.json` - Performance baselines
- `packages/test-utils/src/performance/` - Performance utilities

### 6.2 Establishing Performance Baselines

#### Baseline Establishment Workflow

```sequenceDiagram
participant Dev as Developer
participant Script as Baseline Script
participant Runner as Metrics Runner
participant Scenarios as Workload Scenarios
participant Storage as Baseline JSON

Dev->>Script: pnpm perf:baseline
Script->>Runner: Execute all performance tests
Runner->>Scenarios: Run singleStream scenario
Scenarios->>Scenarios: Warmup iterations
Scenarios->>Scenarios: Measurement iterations
Scenarios-->>Runner: Latency metrics (mean, p95, p99, max)
Runner->>Scenarios: Run multiStreamBurst scenario
Scenarios-->>Runner: Latency metrics
Runner->>Scenarios: Run sustainedMultiStream scenario
Scenarios-->>Runner: Latency metrics
Runner->>Runner: Aggregate statistics
Runner->>Storage: Write baseline.json
Storage-->>Dev: Baseline established
Dev->>Dev: Review metrics
Dev->>Dev: Commit baseline.json
```

#### Commands

```bash
# Establish initial baseline
pnpm perf:baseline

# Run performance tests without baseline comparison
pnpm test:performance

# Compare current performance against baseline
pnpm perf:compare

# Generate HTML report
pnpm perf:report
```

### 6.3 Writing Performance Tests

#### Basic Performance Test

```typescript
import { describe, it, expect, beforeAll } from 'vitest';
import { measureLatency, registerPerformanceMatchers } from '@critgenius/test-utils/performance';

describe('transcript processor performance', () => {
  beforeAll(() => {
    registerPerformanceMatchers();
  });

  it('processes transcript within latency threshold', async () => {
    const result = await measureLatency(
      async () => {
        return await processTranscript(createMockTranscript());
      },
      {
        iterations: 100,
        warmup: 10,
      }
    );

    expect(result).toBeWithinLatencyThreshold(100); // 100ms threshold
    expect(result.mean).toBeLessThan(50);
    expect(result.p95).toBeLessThan(100);
  });
});
```

#### Using Workload Scenarios

```typescript
import { runWorkloadScenario } from '@critgenius/test-utils/performance';

it('handles burst workload within performance targets', async () => {
  const summary = await runWorkloadScenario('multiStreamBurst', async () => {
    return await transcriptionService.processStream(mockAudioStream);
  });

  expect(summary).toNotRegressFromBaseline(
    '.performance-baselines/baseline.json',
    'transcription',
    'multiStreamBurst',
    { tolerance: 10 } // Allow 10% regression
  });
});
```

### 6.4 Custom Performance Benchmarks

Create custom benchmarks for specific scenarios:

```typescript
it('benchmarks character voice matching performance', async () => {
  const voiceProfiles = Array.from({ length: 10 }, (_, i) =>
    createTestVoiceProfile({ speakerId: `SPEAKER_${i}` })
  );

  const result = await measureLatency(
    async () => {
      return await voiceMatcher.findBestMatch(testAudioFeatures, voiceProfiles);
    },
    {
      iterations: 200,
      warmup: 20,
    }
  );

  // Assert latency targets
  expect(result.mean).toBeLessThan(10); // 10ms mean
  expect(result.p95).toBeLessThan(20); // 20ms p95
  expect(result.p99).toBeLessThan(30); // 30ms p99
  expect(result.max).toBeLessThan(50); // 50ms max
});
```

### 6.5 Performance Regression Detection

```bash
# In CI pipeline, compare against baseline
pnpm perf:compare --threshold=500 --tolerance=10

# Fail if mean latency exceeds threshold
# Fail if any metric regresses > 10%
```

The comparison script outputs:

```
Performance Comparison Report

Scenario: singleStream
  Mean:   45ms (baseline: 42ms) [+7.1%] ✓
  P95:    89ms (baseline: 85ms) [+4.7%] ✓
  P99:    125ms (baseline: 120ms) [+4.2%] ✓
  Max:    180ms (baseline: 175ms) [+2.9%] ✓

Scenario: multiStreamBurst
  Mean:   156ms (baseline: 140ms) [+11.4%] ✗ REGRESSION
  P95:    285ms (baseline: 260ms) [+9.6%] ✓

ERROR: Performance regression detected in multiStreamBurst (mean)
```

---

## 7. Testing Best Practices

### 7.1 Test Organization and Naming

**File Naming:**

- Unit tests: `*.test.ts` or `*.test.tsx`
- Integration tests: `*.integration.test.ts`
- E2E tests: `*.e2e.test.ts`
- Performance tests: `*.perf.test.ts`

**Test Naming Pattern:**

```typescript
describe('ComponentName or FeatureName', () => {
  describe('methodName or scenario', () => {
    it('describes expected behavior in present tense', () => {
      // Test implementation
    });
  });
});
```

**Good Examples:**

```typescript
describe('transcript normalizer', () => {
  it('normalizes AssemblyAI transcript with character mapping', () => {});
  it('handles missing character mapping gracefully', () => {});
  it('filters out low-confidence words', () => {});
});
```

### 7.2 Deterministic Test Design

**Always use deterministic runtime:**

```typescript
beforeAll(() => {
  installTestRuntime(); // Seed RNG, fake timers, UTC timezone
});
```

**Control time in tests:**

```typescript
it('processes time-sensitive operations correctly', () => {
  vi.setSystemTime(new Date('2025-01-11T10:00:00Z'));

  const result = timestampGenerator.generate();

  expect(result).toBe(1736589600000); // Deterministic
});
```

**Avoid real delays:**

```typescript
// BAD: Real time delay
await new Promise(resolve => setTimeout(resolve, 1000));

// GOOD: Advance fake timers
vi.advanceTimersByTime(1000);
```

### 7.3 Privacy-First Testing Principles

**Never use real API keys or data:**

```typescript
// BAD
const apiKey = process.env.ASSEMBLYAI_API_KEY;
const result = await realAssemblyAI.transcribe(audio);

// GOOD
const mockScenario = createMockAssemblyAIScenario({...});
const result = await mockConnector.transcribe(audio);
```

**Sanitize logs:**

```typescript
// BAD
console.log('API key:', apiKey);

// GOOD
console.log('API key configured:', !!apiKey);
```

### 7.4 Error Scenario Coverage

**Test failure paths explicitly:**

```typescript
it('handles network errors gracefully', async () => {
  const scenario = createResilienceScenarioBuilder().withErrorRate(1.0).build();

  scenario.applyToConnector(connector);

  await expect(service.transcribe(audio)).rejects.toThrow('Network error');
});
```

### 7.5 Test Maintenance Guidelines

**Keep tests DRY but not cryptic:**

```typescript
// Helper function for common setup
function setupTranscriptionTest() {
  const session = createTestSession({...});
  const mockScenario = createMockAssemblyAIScenario({...});
  return { session, mockScenario };
}

// Use in tests
it('transcribes audio', async () => {
  const { session, mockScenario } = setupTranscriptionTest();
  // Test specific logic here
});
```

**Update tests when refactoring:**

- Tests are documentation - keep them in sync with code
- If test becomes complex, consider if code needs refactoring
- Delete obsolete tests immediately

---

## 8. Troubleshooting & Common Issues

### 8.1 Test Timeouts

**Symptoms:**

```
Error: Test timed out after 5000ms
```

**Solutions:**

1. **Increase timeout for specific test:**

```typescript
it('long-running operation', async () => {
  // Test implementation
}, 30000); // 30 second timeout
```

2. **Check for missing await:**

```typescript
// BAD
it('async test', () => {
  asyncOperation(); // Missing await
});

// GOOD
it('async test', async () => {
  await asyncOperation();
});
```

3. **Use proper event waiting:**

```typescript
// BAD - might miss event
let received = false;
socket.on('event', () => {
  received = true;
});
await new Promise(resolve => setTimeout(resolve, 1000));

// GOOD - explicit timeout
const data = await waitForSocketEventWithTimeout(socket, 'event', { timeoutMs: 2000 });
```

### 8.2 Flaky Tests

**Symptoms:** Tests pass sometimes, fail randomly.

**Common Causes & Fixes:**

1. **Race conditions:**

```typescript
// BAD
socket.emit('request');
const response = await waitForEvent(socket, 'response');

// GOOD - ensure order
const responsePromise = waitForEvent(socket, 'response');
socket.emit('request');
const response = await responsePromise;
```

2. **Non-deterministic random values:**

```typescript
// BAD
const id = Math.random().toString();

// GOOD
beforeAll(() => {
  installTestRuntime(); // Seeds Math.random()
});
```

3. **Timezone issues:**

```typescript
// BAD
const date = new Date();

// GOOD
beforeAll(() => {
  installTestRuntime(); // Forces UTC
});
```

### 8.3 Mock Not Being Called

**Symptoms:**

```
Expected mock to be called but it was not
```

**Solutions:**

1. **Check event name spelling:**

```typescript
// Event emitted: 'transcript:partial'
// Listening for: 'transcript:parital' ❌
```

2. **Verify mock setup order:**

```typescript
// BAD
const spy = vi.spyOn(obj, 'method');
obj.method(); // Called before spy setup

// GOOD
const spy = vi.spyOn(obj, 'method');
await nextTick();
obj.method();
```

3. **Check mock scope:**

```typescript
// BAD - mock in wrong scope
beforeEach(() => {
  vi.spyOn(service, 'method');
});

it('test', () => {
  service.method(); // Uses original, not spy
});

// GOOD
it('test', () => {
  const spy = vi.spyOn(service, 'method');
  service.method(); // Uses spy
  expect(spy).toHaveBeenCalled();
});
```

### 8.4 Path Resolution Failures

**Symptoms:**

```
Cannot find module '@critgenius/shared/transcript'
```

**Solutions:**

1. **Enable path debugging:**

```bash
DEBUG_VITEST_ALIASES=true pnpm test
```

2. **Check tsconfig.json paths:**

```json
{
  "compilerOptions": {
    "paths": {
      "@critgenius/shared/*": ["../shared/src/*"]
    }
  }
}
```

3. **Verify shared config usage:**

```typescript
// Must use assertUsesSharedConfig
export default defineConfig(
  assertUsesSharedConfig(createVitestConfig({...}))
);
```

### 8.5 Coverage Threshold Failures

**Symptoms:**

```
ERROR: Coverage for statements (88%) does not meet threshold (90%)
```

**Solutions:**

1. **Identify uncovered code:**

```bash
pnpm test --coverage
open coverage/index.html
```

2. **Add missing test cases:**

```typescript
// Cover error paths
it('handles error condition', () => {
  expect(() => functionThatThrows()).toThrow();
});
```

3. **Exclude legitimately untestable code:**

```typescript
coverageOverrides: {
  exclude: ['**/generated/**', '**/legacy/**'];
}
```

---

## 9. Validation & Quality Gates

### 9.1 Pre-Commit Validation

Run before every commit:

```bash
pnpm precommit:validate
```

This executes:

1. ESLint checks
2. TypeScript compilation
3. Fast unit tests
4. File naming validation

### 9.2 CI Pipeline Integration

CI pipeline runs full test suite:

```yaml
# .github/workflows/ci.yml
- name: Run tests
  run: pnpm test --coverage

- name: Run integration tests
  run: pnpm test:integration

- name: Run performance tests
  run: pnpm perf:compare
```

### 9.3 Documentation Validation

This comprehensive testing guide has its own validation test:

```typescript
// tests/infrastructure/comprehensive-testing-guide.test.ts
describe('comprehensive testing guide validation', () => {
  it('verifies all code examples compile', async () => {
    const examples = await extractCodeExamples('docs/comprehensive-testing-guide.md');

    for (const example of examples) {
      await expect(compileTypeScript(example.code)).resolves.not.toThrow();
    }
  });

  it('confirms all referenced files exist', async () => {
    const refs = await extractFileReferences('docs/comprehensive-testing-guide.md');

    for (const ref of refs) {
      expect(existsSync(ref)).toBe(true);
    }
  });

  it('validates all npm scripts are defined', async () => {
    const scripts = await extractScriptCommands('docs/comprehensive-testing-guide.md');

    const packageJson = JSON.parse(readFileSync('package.json', 'utf8'));

    for (const script of scripts) {
      expect(packageJson.scripts).toHaveProperty(script);
    }
  });
});
```

### 9.4 Infrastructure Validation Testing Strategy

When planning infrastructure tasks, use the **Pragmatic Infrastructure Testing Guide** to decide
whether validation tests are needed:

**Core Principle:** Create validation tests only when there's proven history of configuration drift
or when detection difficulty justifies the maintenance cost.

**Decision Framework:**

- **Has this config drifted before?** Check git history, bug reports, task completion reports
- **What's the production impact?** Critical (app won't start) vs Low (documentation)
- **How difficult is detection?** Hard (multiple files) vs Easy (single file, clear error)

**Validation Strategies:**

- 🟢 **Validation Test** - Proven drift + (Critical/High impact OR Hard detection)
- 🔵 **Runtime Check** - Critical/High impact + Easy detection + No drift history
- 🟡 **CI Script** - Medium impact OR Low detection difficulty + Some drift concern
- 🟣 **Document Only** - No drift history + Low impact + Easy detection

**Quick Reference:** See
[Pragmatic Infrastructure Testing Guide](./pragmatic-infrastructure-testing-guide.md) for:

- Complete decision framework with flowcharts
- Real-world examples from CritGenius test suite
- Alternative validation strategies (runtime checks, CI scripts)
- Test consolidation patterns to reduce maintenance
- Migration path for existing tests

**Decision Matrix:** For quick decisions during task planning, use
[Validation Test Decision Matrix](./validation-test-decision-matrix.md).

**Example Application:**

```markdown
## Task: Update Build Configuration

### Validation Strategy Decision

**Configuration Changes:** Build output directory, source maps, minification

**Drift History:** None (first time setting up)

**Production Impact:** High (affects all builds)

**Detection Difficulty:** Medium (need to check multiple files)

**Decision:** Runtime Check + Documentation

**Rationale:**

- High production impact suggests runtime validation
- Medium detection difficulty manageable with runtime check
- No drift history means full test is premature
- Will add test if drift occurs in future
```

### 9.5 Quality Checklist

Before marking testing task complete, verify:

- [ ] All test types covered (unit, integration, performance)
- [ ] Test utilities library fully documented
- [ ] Realistic examples provided for each pattern
- [ ] Sequence diagrams included for workflows
- [ ] Troubleshooting guide complete
- [ ] Validation test suite passes
- [ ] Cross-references to supplementary docs accurate
- [ ] Code examples compile successfully

---

## Related Documentation

- [Testing Standards](./testing-standards.md) - File naming and configuration standards
- [Integration Testing Standards](./integration-testing-standards.md) - Integration test
  requirements
- [Integration Test Patterns](./integration-test-patterns.md) - Pattern catalog
- [Performance Testing Guide](./performance-testing-guide.md) - Performance testing procedures
- [Test Utils README](../packages/test-utils/README.md) - Test utilities overview

---

## Version History

| Version | Date       | Changes                             |
| ------- | ---------- | ----------------------------------- |
| 1.0.0   | 2025-01-11 | Initial comprehensive testing guide |

---

**End of Comprehensive Testing Guide**<|MERGE_RESOLUTION|>--- conflicted
+++ resolved
@@ -1,10 +1,6 @@
 # Comprehensive Testing Guide
 
-<<<<<<< HEAD
-**Version:** 1.0.0 **Last Updated:** 2025-01-11 **Target Audience:** Expert developers familiar with
-=======
 **Version:** 1.0.0 **Last Updated:** 2025-10-27 **Target Audience:** Expert developers familiar with
->>>>>>> 13b0cedb
 testing concepts but new to CritGenius Listener's testing patterns **Status:** Complete
 
 ---
