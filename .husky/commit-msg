--- conflicted
+++ resolved
@@ -1,37 +1,21 @@
-#!/usr/bin/env sh
-
-<<<<<<< HEAD
 #!/usr/bin/env sh
 
 # Non-blocking commit message helper (soft validation only)
 # Design: Never block automation / CI / tooling. Emits a warning if format not matched.
 # Updated Aug 28 2025: Expanded automation prefixes; guaranteed exit 0 path; broadened CI heuristics.
-=======
-# Non-blocking commit message helper (soft validation only)
-# Design: Never block automation / CI / tooling. Emits a warning if format not matched.
->>>>>>> 22527b31
 
 # Universal bypass conditions (automation / CI heuristics)
 # Evaluate each var independently to avoid accidental matches due to concatenation
 if [ "${CI}" = "true" ] || [ "${CI}" = "1" ] \
   || [ "${GITHUB_ACTIONS}" = "true" ] || [ "${GITHUB_ACTIONS}" = "1" ] \
-<<<<<<< HEAD
   || [ -n "${BUILD_ID}" ] || [ -n "${RUN_ID}" ] || [ -n "${PIPELINE_ID}" ] \
-=======
-  || [ -n "${BUILD_ID}" ] \
->>>>>>> 22527b31
   || [ "${DISABLE_COMMIT_MSG_HOOK}" = "true" ] || [ "${DISABLE_COMMIT_MSG_HOOK}" = "1" ]; then
   exit 0
 fi
 
-<<<<<<< HEAD
 commit_regex='^(feat|fix|docs|style|refactor|perf|test|chore|ci|build)(\(.+\))?: .{1,72}'
 # Added broader automation / maintenance prefixes; case-insensitive
 auto_allowed_regex='^(Apply patch|apply patch|Merge |Revert |Update |Add |Remove |Bump |Dependabot |Sync |Format |Docs |Chore |Refactor )'
-=======
-commit_regex='^(feat|fix|docs|style|refactor|perf|test|chore|ci|build)(\(.+\))?: .{1,50}'
-auto_allowed_regex='^(Apply patch|apply patch|Merge |Revert |Update |Add |Remove )'
->>>>>>> 22527b31
 
 # Allow common auto prefixes
 if grep -qiE "$auto_allowed_regex" "$1"; then
@@ -39,7 +23,6 @@
 fi
 
 if ! grep -qE "$commit_regex" "$1"; then
-<<<<<<< HEAD
   msg_contents=$(cat "$1" 2>/dev/null || echo "<unreadable>")
   {
     echo "⚠ commit-msg advisory: Non-standard commit message detected." >&2
@@ -50,12 +33,4 @@
   exit 0
 fi
 
-exit 0
-=======
-  echo "⚠ commit-msg advisory: Non-standard commit message detected." >&2
-  echo "  Provided: $(cat "$1")" >&2
-  echo "  Expected pattern: <type>(<scope>): <description>  (or auto-prefix allowed)" >&2
-  echo "  (Soft warning only – commit not blocked)" >&2
-  exit 0
-fi
->>>>>>> 22527b31
+exit 0