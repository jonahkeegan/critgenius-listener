--- conflicted
+++ resolved
@@ -118,10 +118,6 @@
 
 Improvements_Identified_For_Consolidation:
 
-<<<<<<< HEAD
-- Extend the same lint guard assertions to release and nightly workflows to prevent configuration drift outside main CI.
-- Explore adding a lightweight alert when lint warnings surface locally to catch regressions before CI.
-
 
 ---
 
@@ -148,9 +144,7 @@
 
 - Consider adding a documentation validation or link-check script to keep cross-references (e.g., `docs/eslint-guide.md`) from drifting.
 - Future onboarding updates should summarize when to escalate lint issues to infra, referencing the new guide to maintain shared expectations.
-=======
 - Consider adding an automated check to flag when the Prettier extension is missing during
   onboarding dry runs or dev container builds.
 - Future documentation updates could capture non-VS Code editor setups (WebStorm/Vim) in a shared
-  appendix to extend the guidance beyond VS Code.
->>>>>>> fa784919
+  appendix to extend the guidance beyond VS Code.